--- conflicted
+++ resolved
@@ -5,24 +5,6 @@
 async = require "async"
 
 module.exports = DocManager =
-<<<<<<< HEAD
-	getDoc: (project_id, doc_id, callback = (error, doc, mongoPath) ->) ->
-		MongoManager.findDoc doc_id, (err, docFromDocCollection)->
-			return callback(err) if err?
-			MongoManager.findProject project_id, (error, project) ->
-				return callback(error) if error?
-				return callback new Errors.NotFoundError("No such project: #{project_id}") if !project?
-				DocManager.findDocInProject project, doc_id, (error, doc, mongoPath) ->
-					return callback(error) if error?
-					if docFromDocCollection?
-						return callback null, docFromDocCollection, mongoPath
-					else if doc?
-						if doc?.lines?.length > 0
-							logger.warn project_id:project_id, doc_id:doc_id, "doc just used from project collection, why?"
-						return callback null, doc, mongoPath
-					else
-						return callback new Errors.NotFoundError("No such doc: #{project_id}")
-=======
 
 	getDoc: (project_id, doc_id, callback = (error, doc) ->) ->
 		MongoManager.findDoc doc_id, (err, doc)->
@@ -31,7 +13,6 @@
 			else if !doc?
 				return callback new Errors.NotFoundError("No such doc: #{doc_id} in project #{project_id}")
 			callback null, doc
->>>>>>> d59fb0d5
 
 	getAllDocs: (project_id, callback = (error, docs) ->) ->
 		MongoManager.getProjectsDocs project_id, (error, docs) ->
