--- conflicted
+++ resolved
@@ -33,11 +33,8 @@
 			'../DocumentUpdater/DocumentUpdaterHandler': @documentUpdaterHandler
 			"../Tags/TagsHandler":@TagsHandler
 			"../FileStore/FileStoreHandler": @FileStoreHandler = {}
-<<<<<<< HEAD
 			"../Collaborators/CollaboratorsHandler": @CollaboratorsHandler = {}
-=======
 			"./ProjectGetter": @ProjectGetter
->>>>>>> c9803821
 			'logger-sharelatex':
 				log:->
 
@@ -96,12 +93,9 @@
 
 	describe "archiveProject", ->
 		beforeEach ->
-<<<<<<< HEAD
 			@CollaboratorsHandler.getMemberIds = sinon.stub()
 			@CollaboratorsHandler.getMemberIds.withArgs(@project_id).yields(null, ["member-id-1", "member-id-2"])
-=======
 			@ProjectGetter.getProject.callsArgWith(2, null, @project)
->>>>>>> c9803821
 			@Project.update.callsArgWith(2)
 
 		it "should flushProjectToMongoAndDelete in doc updater", (done)->
