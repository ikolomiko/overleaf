spies = require('chai-spies')
chai = require('chai').use(spies)
assert = require('chai').assert
should = chai.should()
modulePath = "../../../../app/js/Features/Project/ProjectLocator"
SandboxedModule = require('sandboxed-module')
sinon = require('sinon')
Errors = require "../../../../app/js/errors"
expect = require("chai").expect
Project = class Project

project = _id : "1234566", rootFolder:[]
rootDoc = name:"rootDoc", _id:"das239djd"
doc1 = name:"otherDoc.txt", _id:"dsad2ddd"
doc2 = name:"docname.txt", _id:"dsad2ddddd"
file1 = name:"file1", _id:"dsa9lkdsad"
subSubFile = name:"subSubFile", _id:"d1d2dk"
subSubDoc = name:"subdoc.txt", _id:"321dmdwi"
secondSubFolder = name:"secondSubFolder", _id:"dsa3e23", docs:[subSubDoc], fileRefs:[subSubFile], folders:[]
subFolder = name:"subFolder", _id:"dsadsa93", folders:[secondSubFolder], docs:[], fileRefs:[]
subFolder1 = name:"subFolder1", _id:"123asdjoij"

rootFolder =
	_id : "123sdskd"
	docs:[doc1, doc2, null, rootDoc]
	fileRefs:[file1]
	folders:[subFolder1, subFolder]

project.rootFolder[0] = rootFolder
project.rootDoc_id = rootDoc._id


<<<<<<< HEAD
describe 'ProjectLocator', ->
=======
describe 'ProjectLocatorTests', ->
>>>>>>> c9803821

	beforeEach ->
		Project.getProject = (project_id, fields, callback)=>
			callback(null, project)

		Project.findById = (project_id, callback)=>
			callback(null, project)
		@ProjectGetter = 
			getProject: sinon.stub().callsArgWith(2, null, project)
		@locator = SandboxedModule.require modulePath, requires:
			'../../models/Project':{Project:Project}
			'../../models/User':{User:@User}
<<<<<<< HEAD
			'./ProjectGetter': @ProjectGetter = {}
=======
			"./ProjectGetter":@ProjectGetter
>>>>>>> c9803821
			'logger-sharelatex':
				log:->
				err:->
				warn: ->

	describe 'finding a doc', ->
		it 'finds one at the root level', (done)->
			@locator.findElement {project_id:project._id, element_id:doc2._id, type:"docs"}, (err, foundElement, path, parentFolder)->
				assert(!err?)
				foundElement._id.should.equal doc2._id
				path.fileSystem.should.equal "/#{doc2.name}"
				parentFolder._id.should.equal project.rootFolder[0]._id
				path.mongo.should.equal "rootFolder.0.docs.1"
				done()

		it 'when it is nested', (done)->
			@locator.findElement {project_id:project._id, element_id:subSubDoc._id, type:"doc"}, (err, foundElement, path, parentFolder)->
				assert(!err?)
				should.equal foundElement._id, subSubDoc._id
				path.fileSystem.should.equal "/#{subFolder.name}/#{secondSubFolder.name}/#{subSubDoc.name}"
				parentFolder._id.should.equal secondSubFolder._id
				path.mongo.should.equal "rootFolder.0.folders.1.folders.0.docs.0"
				done()

		it 'should give error if element could not be found', (done)->
			@locator.findElement {project_id:project._id, element_id:"ddsd432nj42", type:"docs"}, (err, foundElement, path, parentFolder)->
				err.should.deep.equal new Errors.NotFoundError("entity not found")
				done()


	describe 'finding a folder', ->
		it 'should return root folder when looking for root folder', (done)->
			@locator.findElement {project_id:project._id, element_id:rootFolder._id, type:"folder"}, (err, foundElement, path, parentFolder)->
				assert(!err)
				foundElement._id.should.equal rootFolder._id
				done()

		it 'when at root', (done)->
			@locator.findElement {project_id:project._id, element_id:subFolder._id, type:"folder"}, (err, foundElement, path, parentFolder)->
				assert(!err)
				foundElement._id.should.equal subFolder._id
				path.fileSystem.should.equal "/#{subFolder.name}"
				parentFolder._id.should.equal rootFolder._id
				path.mongo.should.equal "rootFolder.0.folders.1"
				done()

		it 'when deeply nested', (done)->
			@locator.findElement {project_id:project._id, element_id:secondSubFolder._id, type:"folder"}, (err, foundElement, path, parentFolder)->
				assert(!err)
				foundElement._id.should.equal secondSubFolder._id
				path.fileSystem.should.equal "/#{subFolder.name}/#{secondSubFolder.name}"
				parentFolder._id.should.equal subFolder._id
				path.mongo.should.equal "rootFolder.0.folders.1.folders.0"
				done()

	describe 'finding a file', ->
		it 'when at root', (done)->
			@locator.findElement {project_id:project._id, element_id:file1._id, type:"fileRefs"}, (err, foundElement, path, parentFolder)->
				assert(!err)
				foundElement._id.should.equal file1._id
				path.fileSystem.should.equal "/#{file1.name}"
				parentFolder._id.should.equal rootFolder._id
				path.mongo.should.equal "rootFolder.0.fileRefs.0"
				done()

		it 'when deeply nested', (done)->
			@locator.findElement {project_id:project._id, element_id:subSubFile._id, type:"fileRefs"}, (err, foundElement, path, parentFolder)->
				assert(!err)
				foundElement._id.should.equal subSubFile._id
				path.fileSystem.should.equal "/#{subFolder.name}/#{secondSubFolder.name}/#{subSubFile.name}"
				parentFolder._id.should.equal secondSubFolder._id
				path.mongo.should.equal "rootFolder.0.folders.1.folders.0.fileRefs.0"
				done()

	describe 'finding an element with wrong element type', ->
		it 'should add an s onto the element type', (done)->
			@locator.findElement {project_id:project._id, element_id:subSubDoc._id, type:"doc"}, (err, foundElement, path, parentFolder)->
				assert(!err)
				foundElement._id.should.equal subSubDoc._id
				done()

		it 'should convert file to fileRefs', (done)->
			@locator.findElement {project_id:project._id, element_id:file1._id, type:"fileRefs"}, (err, foundElement, path, parentFolder)->
				assert(!err)
				foundElement._id.should.equal file1._id
				done()

	describe 'should be able to take actual project as well as id', ->
		doc3 =
			_id:"123dsdj3"
			name:"doc3"
		rootFolder2 =
			_id : "123sddedskd"
			docs:[doc3]
		project2 =
			_id : "1234566"
			rootFolder:[rootFolder2]
		it 'should find doc in project', (done)->
			@locator.findElement {project:project2, element_id:doc3._id, type:"docs"}, (err, foundElement, path, parentFolder)->
				assert(!err?)
				foundElement._id.should.equal doc3._id
				path.fileSystem.should.equal "/#{doc3.name}"
				parentFolder._id.should.equal project2.rootFolder[0]._id
				path.mongo.should.equal "rootFolder.0.docs.0"
				done()

	describe 'finding root doc', ->
		it 'should return root doc when passed project', (done)->
			@locator.findRootDoc project, (err, doc)->
				assert !err?
				doc._id.should.equal rootDoc._id
				done()

		it 'should return root doc when passed project_id', (done)->
			@locator.findRootDoc project._id, (err, doc)->
				assert !err?
				doc._id.should.equal rootDoc._id
				done()
		
		it 'should return null when the project has no rootDoc', (done) ->
			project.rootDoc_id = null
			@locator.findRootDoc project, (err, doc)->
				assert !err?
				expect(doc).to.equal null
				done()

	describe 'findElementByPath', ->

		it 'should take a doc path and return the element for a root level document', (done)->
			path = "#{doc1.name}"
			@locator.findElementByPath project._id, path, (err, element)->
				element.should.deep.equal doc1
				done()

		it 'should take a doc path and return the element for a root level document with a starting slash', (done)->
			path = "/#{doc1.name}"
			@locator.findElementByPath project._id, path, (err, element)->
				element.should.deep.equal doc1
				done()
				
		it 'should take a doc path and return the element for a nested document', (done)->
			path = "#{subFolder.name}/#{secondSubFolder.name}/#{subSubDoc.name}"
			@locator.findElementByPath project._id, path, (err, element)->
				element.should.deep.equal subSubDoc
				done()

		it 'should take a file path and return the element for a root level document', (done)->
			path = "#{file1.name}"
			@locator.findElementByPath project._id, path, (err, element)->
				element.should.deep.equal file1
				done()

		it 'should take a file path and return the element for a nested document', (done)->
			path = "#{subFolder.name}/#{secondSubFolder.name}/#{subSubFile.name}"
			@locator.findElementByPath project._id, path, (err, element)->
				element.should.deep.equal subSubFile
				done()

		it 'should take a file path and return the element for a nested document case insenstive', (done)->
			path = "#{subFolder.name.toUpperCase()}/#{secondSubFolder.name.toUpperCase()}/#{subSubFile.name.toUpperCase()}"
			@locator.findElementByPath project._id, path, (err, element)->
				element.should.deep.equal subSubFile
				done()

		it 'should take a file path and return the element for a nested folder', (done)->
			path = "#{subFolder.name}/#{secondSubFolder.name}"
			@locator.findElementByPath project._id, path, (err, element)->
				element.should.deep.equal secondSubFolder
				done()

		it 'should take a file path and return the root folder', (done)->
			@locator.findElementByPath project._id, "/", (err, element)->
				element.should.deep.equal rootFolder
				done()

		it 'should return an error if the file can not be found inside know folder', (done)->
			@locator.findElementByPath project._id, "#{subFolder.name}/#{secondSubFolder.name}/exist.txt", (err, element)->
				err.should.not.equal undefined
				assert.equal element, undefined
				done()

		it 'should return an error if the file can not be found inside unknown folder', (done)->
			@locator.findElementByPath project._id, "this/does/not/exist.txt", (err, element)->
				err.should.not.equal undefined
				assert.equal element, undefined
				done()


		describe "where duplicate folder exists", ->

			beforeEach ->
				@duplicateFolder = {name:"duplicate1", _id:"1234", folders:[{
					name: "1"
					docs:[{name:"main.tex", _id:"456"}]
					folders: []
					fileRefs: []
				}], docs:[@doc = {name:"main.tex", _id:"456"}], fileRefs:[]}
				@project =
					rootFolder:[
						folders: [@duplicateFolder, @duplicateFolder]
						fileRefs: []
						docs: []
					]
				Project.getProject = sinon.stub()
				Project.getProject.callsArgWith(2, null, @project)


			it "should not call the callback more than once", (done)->
				@locator.findElementByPath project._id, "#{@duplicateFolder.name}/#{@doc.name}", ->
					done() #mocha will throw exception if done called multiple times


			it "should not call the callback more than once when the path is longer than 1 level below the duplicate level", (done)->
				@locator.findElementByPath project._id, "#{@duplicateFolder.name}/1/main.tex", ->
					done() #mocha will throw exception if done called multiple times

		describe "with a null doc", ->
			beforeEach ->
				@project =
					rootFolder:[
						folders: []
						fileRefs: []
						docs: [{name:"main.tex"}, null, {name:"other.tex"}]
					]
				Project.getProject = sinon.stub()
				Project.getProject.callsArgWith(2, null, @project)

			it "should not crash with a null", (done)->
				callback = sinon.stub()
				@locator.findElementByPath project._id, "/other.tex", (err, element)->
					element.name.should.equal "other.tex"
					done()


		describe "with a null project", ->
			beforeEach ->
				@project =
					rootFolder:[
						folders: []
						fileRefs: []
						docs: [{name:"main.tex"}, null, {name:"other.tex"}]
					]
				Project.getProject = sinon.stub()
				Project.getProject.callsArgWith(2, null)

			it "should not crash with a null", (done)->
				callback = sinon.stub()
				@locator.findElementByPath project._id, "/other.tex", (err, element)->
					expect(err).to.exist
					done()			


	describe 'findUsersProjectByName finding a project by user_id and project name', ()->
		it 'should return the project from an array case insenstive', (done)->
			user_id = "123jojoidns"
			stubbedProject = {name:"findThis"}
			projects = [{name:"notThis"}, {name:"wellll"}, stubbedProject, {name:"Noooo"}]	
			@ProjectGetter.findAllUsersProjects = sinon.stub().callsArgWith(2, null, projects)
			@locator.findUsersProjectByName user_id, stubbedProject.name.toLowerCase(), (err, project)->
				project.should.equal stubbedProject
				done()

		it 'should return the project which is not archived', (done)->
			user_id = "123jojoidns"
			stubbedProject = {name:"findThis", _id:12331321}
			projects = [{name:"notThis"}, {name:"wellll"}, {name:"findThis",archived:true}, stubbedProject, {name:"findThis",archived:true}, {name:"Noooo"}]	
			@ProjectGetter.findAllUsersProjects = sinon.stub().callsArgWith(2, null, projects)
			@locator.findUsersProjectByName user_id, stubbedProject.name.toLowerCase(), (err, project)->
				project._id.should.equal stubbedProject._id
				done()

		it 'should search collab projects as well', (done)->
			user_id = "123jojoidns"
			stubbedProject = {name:"findThis"}
			projects = [{name:"notThis"}, {name:"wellll"}, {name:"Noooo"}]	
			@ProjectGetter.findAllUsersProjects = sinon.stub().callsArgWith(2, null, projects, [stubbedProject])
			@locator.findUsersProjectByName user_id, stubbedProject.name.toLowerCase(), (err, project)->
				project.should.equal stubbedProject
				done()
<|MERGE_RESOLUTION|>--- conflicted
+++ resolved
@@ -30,11 +30,7 @@
 project.rootDoc_id = rootDoc._id
 
 
-<<<<<<< HEAD
 describe 'ProjectLocator', ->
-=======
-describe 'ProjectLocatorTests', ->
->>>>>>> c9803821
 
 	beforeEach ->
 		Project.getProject = (project_id, fields, callback)=>
@@ -47,11 +43,7 @@
 		@locator = SandboxedModule.require modulePath, requires:
 			'../../models/Project':{Project:Project}
 			'../../models/User':{User:@User}
-<<<<<<< HEAD
-			'./ProjectGetter': @ProjectGetter = {}
-=======
 			"./ProjectGetter":@ProjectGetter
->>>>>>> c9803821
 			'logger-sharelatex':
 				log:->
 				err:->
