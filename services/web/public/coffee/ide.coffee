--- conflicted
+++ resolved
@@ -67,11 +67,8 @@
 			view: "editor"
 			chatOpen: false
 			pdfLayout: 'sideBySide'
-<<<<<<< HEAD
 			reviewPanelOpen: false
-=======
 			showCodeCheckerOnboarding: !window.userSettings.syntaxValidation?
->>>>>>> 559350ea
 		}
 		$scope.user = window.user
 
