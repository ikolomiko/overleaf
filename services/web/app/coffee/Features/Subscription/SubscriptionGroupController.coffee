--- conflicted
+++ resolved
@@ -39,7 +39,6 @@
 					users: users
 					subscription: subscription
 
-<<<<<<< HEAD
 	renderGroupInvitePage: (req, res)->
 		subscription_id = req.params.subscription_id
 		user_id = req.session.user._id
@@ -85,7 +84,7 @@
 		res.render "subscriptions/group/successful_join",
 			title: "Sucessfully joined group"
 			licenceName:licence.name	
-=======
+
 	exportGroupCsv: (req, res)->
 		user_id = req.session.user._id
 		logger.log user_id: user_id, "exporting group csv"
@@ -101,5 +100,4 @@
 					"attachment; filename=Group.csv"
 				)
 				res.contentType('text/csv')
-				res.send(groupCsv)
->>>>>>> f709ddf3
+				res.send(groupCsv)