--- conflicted
+++ resolved
@@ -250,13 +250,11 @@
 					else
 						logger.log { user_id, event }, "per user track changes notice not shown yet to this user"
 						return cb(null, true)
-<<<<<<< HEAD
 			isTokenMember: (cb) ->
 				cb = underscore.once(cb)
 				if !user_id?
 					return cb()
 				CollaboratorsHandler.userIsTokenMember user_id, project_id, cb
-=======
 			showAutoCompileOnboarding: (cb) ->
 				cb = underscore.once(cb)
 				if !user_id?
@@ -284,7 +282,6 @@
 					else
 						logger.log { user_id, event }, "autocompile onboarding not shown yet to this user"
 						return cb(null, { enabled: true, showOnboarding: true })
->>>>>>> 773277e3
 		}, (err, results)->
 			if err?
 				logger.err err:err, "error getting details for project page"
