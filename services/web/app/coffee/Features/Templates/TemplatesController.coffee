--- conflicted
+++ resolved
@@ -66,23 +66,18 @@
 				if err?
 					logger.err err:err, zipReq:zipReq, "problem building project from zip"
 					return res.sendStatus 500
-<<<<<<< HEAD
 				setCompiler project._id, options.compiler, ->
 					setImage project._id, options.image, ->
-=======
-				setMainFile project._id, options.mainFile, ->
-					# ignore any errors setting main file
-					setCompiler project._id, options.compiler, ->
->>>>>>> 0d414320
-						fs.unlink dumpPath, ->
-						delete req.session.templateData
-						conditions = {_id:project._id}
-						update = {
-							fromV1TemplateId:options.templateId,
-							fromV1TemplateVersionId:options.templateVersionId
-						}
-						Project.update conditions, update, {}, (err)->
-							res.redirect "/project/#{project._id}"
+						setMainFile project._id, options.mainFile, ->
+							fs.unlink dumpPath, ->
+							delete req.session.templateData
+							conditions = {_id:project._id}
+							update = {
+								fromV1TemplateId:options.templateId,
+								fromV1TemplateVersionId:options.templateVersionId
+							}
+							Project.update conditions, update, {}, (err)->
+								res.redirect "/project/#{project._id}"
 
 setCompiler = (project_id, compiler, callback)->
 	if compiler?
@@ -90,14 +85,14 @@
 	else
 		callback()
 
-<<<<<<< HEAD
 setImage = (project_id, imageName, callback)->
 	if imageName?
 		ProjectOptionsHandler.setImageName project_id, imageName, callback
-=======
+	else
+		callback()
+
 setMainFile = (project_id, mainFile, callback) ->
 	if mainFile?
 		ProjectRootDocManager.setRootDocFromName project_id, mainFile, callback
->>>>>>> 0d414320
 	else
 		callback()