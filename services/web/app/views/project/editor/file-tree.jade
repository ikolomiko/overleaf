--- conflicted
+++ resolved
@@ -71,7 +71,7 @@
 			)
 
 		div(ng-show="deletedDocs.length > 0 && ui.view == 'track-changes'")
-			h3 #{translate("deleted_files")}
+			h3 Deleted Files
 			ul.list-unstyled.file-tree-list.deleted-docs
 				li(
 					ng-class="{ 'selected': entity.selected }",
@@ -136,22 +136,14 @@
 							a(
 								href
 								ng-click="startRenaming()"
-<<<<<<< HEAD
 								right-click="startRenaming()"
-							) Rename
-=======
 							) #{translate("rename")}
->>>>>>> a337b8e8
 						li
 							a(
 								href
 								ng-click="openDeleteModal()"
-<<<<<<< HEAD
 								right-click="openDeleteModal()"
-							) Delete
-=======
 							) #{translate("delete")}
->>>>>>> a337b8e8
 
 				div.dropdown.context-menu(
 					id="context-menu-{{ entity.id }}",
@@ -162,22 +154,14 @@
 							a(
 								href
 								ng-click="startRenaming()"
-<<<<<<< HEAD
 								right-click="startRenaming()"
-							) Rename
-=======
 							) #{translate("rename")}
->>>>>>> a337b8e8
 						li
 							a(
 								href
 								ng-click="openDeleteModal()"
-<<<<<<< HEAD
 								right-click="openDeleteModal()"
-							) Delete
-=======
 							) #{translate("delete")}
->>>>>>> a337b8e8
 
 
 		.entity(ng-if="entity.type == 'folder'", ng-controller="FileTreeFolderController")
@@ -234,53 +218,33 @@
 								a(
 									href
 									ng-click="startRenaming()"
-<<<<<<< HEAD
 									right-click="startRenaming()"
-								) Rename
-=======
 								) #{translate("rename")}
->>>>>>> a337b8e8
 							li
 								a(
 									href
 									ng-click="openDeleteModal()"
-<<<<<<< HEAD
 									right-click="openDeleteModal()"
-								) Delete
-=======
 								) #{translate("delete")}
->>>>>>> a337b8e8
 							li.divider
 							li
 								a(
 									href
 									ng-click="openNewDocModal()"
-<<<<<<< HEAD
 									right-click="openNewDocModal()"
-								) New File
-=======
 								) #{translate("new_file")}
->>>>>>> a337b8e8
 							li
 								a(
 									href
 									ng-click="openNewFolderModal()"
-<<<<<<< HEAD
 									right-click="openNewFolderModal()"
-								) New Folder
-=======
 								) #{translate("new_folder")}
->>>>>>> a337b8e8
 							li
 								a(
 									href
 									ng-click="openUploadFileModal()"
-<<<<<<< HEAD
 									right-click="openUploadFileModal()"
-								) Upload File
-=======
 								) #{translate("upload_file")}
->>>>>>> a337b8e8
 
 					.dropdown.context-menu(
 						ng-if="permissions.write"
@@ -291,53 +255,33 @@
 								a(
 									href
 									ng-click="startRenaming()"
-<<<<<<< HEAD
 									right-click="startRenaming()"
-								) Rename
-=======
 								) #{translate("rename")}
->>>>>>> a337b8e8
 							li
 								a(
 									href
 									ng-click="openDeleteModal()"
-<<<<<<< HEAD
 									right-click="openDeleteModal()"
-								) Delete
-=======
 								) #{translate("delete")}
->>>>>>> a337b8e8
 							li.divider
 							li
 								a(
 									href
 									ng-click="openNewDocModal()"
-<<<<<<< HEAD
 									right-click="openNewDocModal()"
-								) New File
-=======
-								) #{translate("new_file")}
->>>>>>> a337b8e8
+								) #{translate("new_file")} 
 							li
 								a(
 									href
 									ng-click="openNewFolderModal()"
-<<<<<<< HEAD
 									right-click="openNewFolderModal()"
-								) New Folder
-=======
 								) #{translate("new_folder")}
->>>>>>> a337b8e8
 							li
 								a(
 									href
 									ng-click="openUploadFileModal()"
-<<<<<<< HEAD
 									right-click="openUploadFileModal()"
-								) Upload File
-=======
 								) #{translate("upload_file")}
->>>>>>> a337b8e8
 
 			ul.list-unstyled(
 				ng-if="entity.type == 'folder'"
@@ -394,7 +338,7 @@
 		button.btn.btn-default(
 			ng-disabled="state.inflight"
 			ng-click="cancel()"
-		) #{translate("cancel")}
+		) #{translate("cancel")} 
 		button.btn.btn-primary(
 			ng-disabled="newFolderForm.$invalid || state.inflight"
 			ng-click="create()"
