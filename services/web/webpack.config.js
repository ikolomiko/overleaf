--- conflicted
+++ resolved
@@ -75,7 +75,6 @@
 			}
 		}]
 	},
-<<<<<<< HEAD
 	resolve: {
 		alias: {
 			// makes handlerbars globally accessible to backbone
@@ -83,11 +82,6 @@
 			jquery: path.join(__dirname, 'node_modules/jquery/dist/jquery'),
 		}
 	},
-	// TODO
-	// plugins: {}
-}
-=======
-
 	plugins: [
 		new webpack.DefinePlugin({
 			// Swaps out checks for NODE_ENV with the env. This is used by various
@@ -99,5 +93,4 @@
 			},
 		})
 	]
-}
->>>>>>> 6a84fb37
+}