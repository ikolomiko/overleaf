version: "2"

volumes:
  data:

services:
  test_acceptance:
    image: node:6.9.5
    volumes:
      - .:/app:ro
      - data:/app/data:rw
    working_dir: /app
    environment:
      REDIS_HOST: redis
      MONGO_URL: "mongodb://mongo/sharelatex"
      SHARELATEX_ALLOW_PUBLIC_ACCESS: 'true'
      PROJECT_HISTORY_ENABLED: 'true'
      ENABLED_LINKED_FILE_TYPES: 'url'
      LINKED_URL_PROXY: 'http://localhost:6543'
<<<<<<< HEAD
      ENABLED_LINKED_FILE_TYPES: 'url,project_file'
=======
      SHARELATEX_CONFIG: /app/test/acceptance/config/settings.test.coffee
>>>>>>> 87f99f1c
    depends_on:
      - redis
      - mongo
    command: node app.js

  test_frontend:
    build:
      context: .
      dockerfile: Dockerfile.frontend
    volumes:
      - .:/app
    working_dir: /app
    command: npm run test:frontend -- --single-run

  redis:
    image: redis

  mongo:
    image: mongo:3.4.6<|MERGE_RESOLUTION|>--- conflicted
+++ resolved
@@ -17,11 +17,8 @@
       PROJECT_HISTORY_ENABLED: 'true'
       ENABLED_LINKED_FILE_TYPES: 'url'
       LINKED_URL_PROXY: 'http://localhost:6543'
-<<<<<<< HEAD
       ENABLED_LINKED_FILE_TYPES: 'url,project_file'
-=======
       SHARELATEX_CONFIG: /app/test/acceptance/config/settings.test.coffee
->>>>>>> 87f99f1c
     depends_on:
       - redis
       - mongo
