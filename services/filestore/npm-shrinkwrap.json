--- conflicted
+++ resolved
@@ -3,24 +3,36 @@
   "version": "0.1.4",
   "dependencies": {
     "@google-cloud/common": {
-      "version": "0.23.0",
-      "from": "@google-cloud/common@>=0.23.0 <0.24.0",
-      "resolved": "https://registry.npmjs.org/@google-cloud/common/-/common-0.23.0.tgz"
+      "version": "0.27.0",
+      "from": "@google-cloud/common@>=0.27.0 <0.28.0",
+      "resolved": "https://registry.npmjs.org/@google-cloud/common/-/common-0.27.0.tgz"
     },
     "@google-cloud/debug-agent": {
-      "version": "3.0.0",
+      "version": "3.0.1",
       "from": "@google-cloud/debug-agent@>=3.0.0 <4.0.0",
-      "resolved": "https://registry.npmjs.org/@google-cloud/debug-agent/-/debug-agent-3.0.0.tgz",
+      "resolved": "https://registry.npmjs.org/@google-cloud/debug-agent/-/debug-agent-3.0.1.tgz",
       "dependencies": {
         "coffeescript": {
           "version": "2.3.2",
           "from": "coffeescript@>=2.0.0 <3.0.0",
           "resolved": "https://registry.npmjs.org/coffeescript/-/coffeescript-2.3.2.tgz"
-        },
-        "lodash": {
-          "version": "4.17.11",
-          "from": "lodash@>=4.12.0 <5.0.0",
-          "resolved": "https://registry.npmjs.org/lodash/-/lodash-4.17.11.tgz"
+        }
+      }
+    },
+    "@google-cloud/profiler": {
+      "version": "0.2.3",
+      "from": "@google-cloud/profiler@>=0.2.3 <0.3.0",
+      "resolved": "https://registry.npmjs.org/@google-cloud/profiler/-/profiler-0.2.3.tgz",
+      "dependencies": {
+        "@google-cloud/common": {
+          "version": "0.26.2",
+          "from": "@google-cloud/common@>=0.26.0 <0.27.0",
+          "resolved": "https://registry.npmjs.org/@google-cloud/common/-/common-0.26.2.tgz"
+        },
+        "through2": {
+          "version": "3.0.0",
+          "from": "through2@>=3.0.0 <4.0.0",
+          "resolved": "https://registry.npmjs.org/through2/-/through2-3.0.0.tgz"
         }
       }
     },
@@ -35,41 +47,14 @@
       "resolved": "https://registry.npmjs.org/@google-cloud/promisify/-/promisify-0.3.1.tgz"
     },
     "@google-cloud/trace-agent": {
-      "version": "3.3.1",
+      "version": "3.5.0",
       "from": "@google-cloud/trace-agent@>=3.2.0 <4.0.0",
-      "resolved": "https://registry.npmjs.org/@google-cloud/trace-agent/-/trace-agent-3.3.1.tgz",
+      "resolved": "https://registry.npmjs.org/@google-cloud/trace-agent/-/trace-agent-3.5.0.tgz",
       "dependencies": {
         "@google-cloud/common": {
-          "version": "0.26.2",
-          "from": "@google-cloud/common@>=0.26.0 <0.27.0",
-          "resolved": "https://registry.npmjs.org/@google-cloud/common/-/common-0.26.2.tgz"
-        },
-        "gcp-metadata": {
-          "version": "0.9.0",
-          "from": "gcp-metadata@>=0.9.0 <0.10.0",
-          "resolved": "https://registry.npmjs.org/gcp-metadata/-/gcp-metadata-0.9.0.tgz"
-        },
-        "google-auth-library": {
-          "version": "2.0.1",
-          "from": "google-auth-library@>=2.0.0 <3.0.0",
-          "resolved": "https://registry.npmjs.org/google-auth-library/-/google-auth-library-2.0.1.tgz",
-          "dependencies": {
-            "gcp-metadata": {
-              "version": "0.7.0",
-              "from": "gcp-metadata@^0.7.0",
-              "resolved": "https://registry.npmjs.org/gcp-metadata/-/gcp-metadata-0.7.0.tgz"
-            }
-          }
-        },
-        "lru-cache": {
-          "version": "4.1.4",
-          "from": "lru-cache@>=4.1.3 <5.0.0",
-          "resolved": "https://registry.npmjs.org/lru-cache/-/lru-cache-4.1.4.tgz"
-        },
-        "through2": {
-          "version": "3.0.0",
-          "from": "through2@>=3.0.0 <4.0.0",
-          "resolved": "https://registry.npmjs.org/through2/-/through2-3.0.0.tgz"
+          "version": "0.28.0",
+          "from": "@google-cloud/common@>=0.28.0 <0.29.0",
+          "resolved": "https://registry.npmjs.org/@google-cloud/common/-/common-0.28.0.tgz"
         },
         "uuid": {
           "version": "3.3.2",
@@ -78,6 +63,61 @@
         }
       }
     },
+    "@protobufjs/aspromise": {
+      "version": "1.1.2",
+      "from": "@protobufjs/aspromise@>=1.1.2 <2.0.0",
+      "resolved": "https://registry.npmjs.org/@protobufjs/aspromise/-/aspromise-1.1.2.tgz"
+    },
+    "@protobufjs/base64": {
+      "version": "1.1.2",
+      "from": "@protobufjs/base64@>=1.1.2 <2.0.0",
+      "resolved": "https://registry.npmjs.org/@protobufjs/base64/-/base64-1.1.2.tgz"
+    },
+    "@protobufjs/codegen": {
+      "version": "2.0.4",
+      "from": "@protobufjs/codegen@>=2.0.4 <3.0.0",
+      "resolved": "https://registry.npmjs.org/@protobufjs/codegen/-/codegen-2.0.4.tgz"
+    },
+    "@protobufjs/eventemitter": {
+      "version": "1.1.0",
+      "from": "@protobufjs/eventemitter@>=1.1.0 <2.0.0",
+      "resolved": "https://registry.npmjs.org/@protobufjs/eventemitter/-/eventemitter-1.1.0.tgz"
+    },
+    "@protobufjs/fetch": {
+      "version": "1.1.0",
+      "from": "@protobufjs/fetch@>=1.1.0 <2.0.0",
+      "resolved": "https://registry.npmjs.org/@protobufjs/fetch/-/fetch-1.1.0.tgz"
+    },
+    "@protobufjs/float": {
+      "version": "1.0.2",
+      "from": "@protobufjs/float@>=1.0.2 <2.0.0",
+      "resolved": "https://registry.npmjs.org/@protobufjs/float/-/float-1.0.2.tgz"
+    },
+    "@protobufjs/inquire": {
+      "version": "1.1.0",
+      "from": "@protobufjs/inquire@>=1.1.0 <2.0.0",
+      "resolved": "https://registry.npmjs.org/@protobufjs/inquire/-/inquire-1.1.0.tgz"
+    },
+    "@protobufjs/path": {
+      "version": "1.1.2",
+      "from": "@protobufjs/path@>=1.1.2 <2.0.0",
+      "resolved": "https://registry.npmjs.org/@protobufjs/path/-/path-1.1.2.tgz"
+    },
+    "@protobufjs/pool": {
+      "version": "1.1.0",
+      "from": "@protobufjs/pool@>=1.1.0 <2.0.0",
+      "resolved": "https://registry.npmjs.org/@protobufjs/pool/-/pool-1.1.0.tgz"
+    },
+    "@protobufjs/utf8": {
+      "version": "1.1.0",
+      "from": "@protobufjs/utf8@>=1.1.0 <2.0.0",
+      "resolved": "https://registry.npmjs.org/@protobufjs/utf8/-/utf8-1.1.0.tgz"
+    },
+    "@sindresorhus/is": {
+      "version": "0.13.0",
+      "from": "@sindresorhus/is@>=0.13.0 <0.14.0",
+      "resolved": "https://registry.npmjs.org/@sindresorhus/is/-/is-0.13.0.tgz"
+    },
     "@sinonjs/commons": {
       "version": "1.3.0",
       "from": "@sinonjs/commons@>=1.2.0 <2.0.0",
@@ -105,6 +145,11 @@
       "from": "@types/caseless@*",
       "resolved": "https://registry.npmjs.org/@types/caseless/-/caseless-0.12.1.tgz"
     },
+    "@types/console-log-level": {
+      "version": "1.4.0",
+      "from": "@types/console-log-level@>=1.4.0 <2.0.0",
+      "resolved": "https://registry.npmjs.org/@types/console-log-level/-/console-log-level-1.4.0.tgz"
+    },
     "@types/duplexify": {
       "version": "3.6.0",
       "from": "@types/duplexify@>=3.5.0 <4.0.0",
@@ -115,16 +160,26 @@
       "from": "@types/form-data@*",
       "resolved": "https://registry.npmjs.org/@types/form-data/-/form-data-2.2.1.tgz"
     },
+    "@types/long": {
+      "version": "4.0.0",
+      "from": "@types/long@>=4.0.0 <5.0.0",
+      "resolved": "https://registry.npmjs.org/@types/long/-/long-4.0.0.tgz"
+    },
     "@types/node": {
-      "version": "10.12.10",
+      "version": "10.12.18",
       "from": "@types/node@*",
-      "resolved": "https://registry.npmjs.org/@types/node/-/node-10.12.10.tgz"
+      "resolved": "https://registry.npmjs.org/@types/node/-/node-10.12.18.tgz"
     },
     "@types/request": {
       "version": "2.48.1",
       "from": "@types/request@>=2.47.0 <3.0.0",
       "resolved": "https://registry.npmjs.org/@types/request/-/request-2.48.1.tgz"
     },
+    "@types/semver": {
+      "version": "5.5.0",
+      "from": "@types/semver@>=5.5.0 <6.0.0",
+      "resolved": "https://registry.npmjs.org/@types/semver/-/semver-5.5.0.tgz"
+    },
     "@types/tough-cookie": {
       "version": "2.3.4",
       "from": "@types/tough-cookie@*",
@@ -254,6 +309,11 @@
       "from": "bignumber.js@>=7.0.0 <8.0.0",
       "resolved": "https://registry.npmjs.org/bignumber.js/-/bignumber.js-7.2.1.tgz"
     },
+    "bindings": {
+      "version": "1.3.1",
+      "from": "bindings@>=1.2.1 <2.0.0",
+      "resolved": "https://registry.npmjs.org/bindings/-/bindings-1.3.1.tgz"
+    },
     "bintrees": {
       "version": "1.0.1",
       "from": "bintrees@1.0.1",
@@ -431,10 +491,10 @@
       "from": "deep-eql@>=3.0.1 <4.0.0",
       "resolved": "https://registry.npmjs.org/deep-eql/-/deep-eql-3.0.1.tgz"
     },
-    "define-properties": {
-      "version": "1.1.3",
-      "from": "define-properties@>=1.1.2 <2.0.0",
-      "resolved": "https://registry.npmjs.org/define-properties/-/define-properties-1.1.3.tgz"
+    "delay": {
+      "version": "4.1.0",
+      "from": "delay@>=4.0.1 <5.0.0",
+      "resolved": "https://registry.npmjs.org/delay/-/delay-4.1.0.tgz"
     },
     "delayed-stream": {
       "version": "0.0.5",
@@ -497,16 +557,6 @@
       "from": "ent@>=2.2.0 <3.0.0",
       "resolved": "https://registry.npmjs.org/ent/-/ent-2.2.0.tgz"
     },
-    "es-abstract": {
-      "version": "1.12.0",
-      "from": "es-abstract@>=1.5.1 <2.0.0",
-      "resolved": "https://registry.npmjs.org/es-abstract/-/es-abstract-1.12.0.tgz"
-    },
-    "es-to-primitive": {
-      "version": "1.2.0",
-      "from": "es-to-primitive@>=1.1.1 <2.0.0",
-      "resolved": "https://registry.npmjs.org/es-to-primitive/-/es-to-primitive-1.2.0.tgz"
-    },
     "es6-promise": {
       "version": "4.2.5",
       "from": "es6-promise@>=4.0.3 <5.0.0",
@@ -609,9 +659,9 @@
       }
     },
     "follow-redirects": {
-      "version": "1.5.10",
+      "version": "1.6.0",
       "from": "follow-redirects@>=1.3.0 <2.0.0",
-      "resolved": "https://registry.npmjs.org/follow-redirects/-/follow-redirects-1.5.10.tgz",
+      "resolved": "https://registry.npmjs.org/follow-redirects/-/follow-redirects-1.6.0.tgz",
       "dependencies": {
         "debug": {
           "version": "3.1.0",
@@ -657,15 +707,15 @@
       "from": "fs.realpath@>=1.0.0 <2.0.0",
       "resolved": "https://registry.npmjs.org/fs.realpath/-/fs.realpath-1.0.0.tgz"
     },
-    "function-bind": {
-      "version": "1.1.1",
-      "from": "function-bind@>=1.1.1 <2.0.0",
-      "resolved": "https://registry.npmjs.org/function-bind/-/function-bind-1.1.1.tgz"
+    "gaxios": {
+      "version": "1.0.4",
+      "from": "gaxios@>=1.0.2 <2.0.0",
+      "resolved": "https://registry.npmjs.org/gaxios/-/gaxios-1.0.4.tgz"
     },
     "gcp-metadata": {
-      "version": "0.7.0",
-      "from": "gcp-metadata@>=0.7.0 <0.8.0",
-      "resolved": "https://registry.npmjs.org/gcp-metadata/-/gcp-metadata-0.7.0.tgz"
+      "version": "0.9.3",
+      "from": "gcp-metadata@>=0.9.0 <0.10.0",
+      "resolved": "https://registry.npmjs.org/gcp-metadata/-/gcp-metadata-0.9.3.tgz"
     },
     "get-func-name": {
       "version": "2.0.0",
@@ -689,33 +739,26 @@
       "optional": true
     },
     "google-auth-library": {
-      "version": "1.6.1",
-      "from": "google-auth-library@>=1.6.0 <2.0.0",
-      "resolved": "https://registry.npmjs.org/google-auth-library/-/google-auth-library-1.6.1.tgz",
+      "version": "2.0.2",
+      "from": "google-auth-library@>=2.0.0 <3.0.0",
+      "resolved": "https://registry.npmjs.org/google-auth-library/-/google-auth-library-2.0.2.tgz",
       "dependencies": {
         "gcp-metadata": {
-          "version": "0.6.3",
-          "from": "gcp-metadata@>=0.6.3 <0.7.0",
-          "resolved": "https://registry.npmjs.org/gcp-metadata/-/gcp-metadata-0.6.3.tgz"
+          "version": "0.7.0",
+          "from": "gcp-metadata@>=0.7.0 <0.8.0",
+          "resolved": "https://registry.npmjs.org/gcp-metadata/-/gcp-metadata-0.7.0.tgz"
         },
         "lru-cache": {
-          "version": "4.1.4",
-          "from": "lru-cache@>=4.1.3 <5.0.0",
-          "resolved": "https://registry.npmjs.org/lru-cache/-/lru-cache-4.1.4.tgz"
+          "version": "5.1.1",
+          "from": "lru-cache@>=5.0.0 <6.0.0",
+          "resolved": "https://registry.npmjs.org/lru-cache/-/lru-cache-5.1.1.tgz"
         }
       }
     },
     "google-p12-pem": {
-      "version": "1.0.2",
+      "version": "1.0.3",
       "from": "google-p12-pem@>=1.0.0 <2.0.0",
-      "resolved": "https://registry.npmjs.org/google-p12-pem/-/google-p12-pem-1.0.2.tgz",
-      "dependencies": {
-        "pify": {
-          "version": "3.0.0",
-          "from": "pify@>=3.0.0 <4.0.0",
-          "resolved": "https://registry.npmjs.org/pify/-/pify-3.0.0.tgz"
-        }
-      }
+      "resolved": "https://registry.npmjs.org/google-p12-pem/-/google-p12-pem-1.0.3.tgz"
     },
     "graceful-fs": {
       "version": "4.1.15",
@@ -920,11 +963,6 @@
         }
       }
     },
-    "has": {
-      "version": "1.0.3",
-      "from": "has@>=1.0.1 <2.0.0",
-      "resolved": "https://registry.npmjs.org/has/-/has-1.0.3.tgz"
-    },
     "has-ansi": {
       "version": "0.1.0",
       "from": "has-ansi@>=0.1.0 <0.2.0",
@@ -935,11 +973,6 @@
       "from": "has-flag@>=3.0.0 <4.0.0",
       "resolved": "https://registry.npmjs.org/has-flag/-/has-flag-3.0.0.tgz"
     },
-    "has-symbols": {
-      "version": "1.0.0",
-      "from": "has-symbols@>=1.0.0 <2.0.0",
-      "resolved": "https://registry.npmjs.org/has-symbols/-/has-symbols-1.0.0.tgz"
-    },
     "hawk": {
       "version": "0.10.2",
       "from": "hawk@>=0.10.2 <0.11.0",
@@ -956,9 +989,9 @@
       "resolved": "https://registry.npmjs.org/heapdump/-/heapdump-0.3.12.tgz"
     },
     "hex2dec": {
-      "version": "1.1.0",
+      "version": "1.1.1",
       "from": "hex2dec@>=1.0.1 <2.0.0",
-      "resolved": "https://registry.npmjs.org/hex2dec/-/hex2dec-1.1.0.tgz"
+      "resolved": "https://registry.npmjs.org/hex2dec/-/hex2dec-1.1.1.tgz"
     },
     "hoek": {
       "version": "0.7.6",
@@ -1018,35 +1051,15 @@
       "resolved": "https://registry.npmjs.org/ipaddr.js/-/ipaddr.js-1.8.0.tgz"
     },
     "is": {
-      "version": "3.2.1",
-      "from": "is@>=3.2.1 <4.0.0",
-      "resolved": "https://registry.npmjs.org/is/-/is-3.2.1.tgz"
+      "version": "3.3.0",
+      "from": "is@>=3.2.0 <4.0.0",
+      "resolved": "https://registry.npmjs.org/is/-/is-3.3.0.tgz"
     },
     "is-buffer": {
       "version": "1.1.6",
       "from": "is-buffer@>=1.1.5 <2.0.0",
       "resolved": "https://registry.npmjs.org/is-buffer/-/is-buffer-1.1.6.tgz"
     },
-    "is-callable": {
-      "version": "1.1.4",
-      "from": "is-callable@>=1.1.3 <2.0.0",
-      "resolved": "https://registry.npmjs.org/is-callable/-/is-callable-1.1.4.tgz"
-    },
-    "is-date-object": {
-      "version": "1.0.1",
-      "from": "is-date-object@>=1.0.1 <2.0.0",
-      "resolved": "https://registry.npmjs.org/is-date-object/-/is-date-object-1.0.1.tgz"
-    },
-    "is-regex": {
-      "version": "1.0.4",
-      "from": "is-regex@>=1.0.4 <2.0.0",
-      "resolved": "https://registry.npmjs.org/is-regex/-/is-regex-1.0.4.tgz"
-    },
-    "is-symbol": {
-      "version": "1.0.2",
-      "from": "is-symbol@>=1.0.2 <2.0.0",
-      "resolved": "https://registry.npmjs.org/is-symbol/-/is-symbol-1.0.2.tgz"
-    },
     "isarray": {
       "version": "1.0.0",
       "from": "isarray@>=1.0.0 <2.0.0",
@@ -1116,7 +1129,6 @@
     },
     "knox": {
       "version": "0.9.2",
-<<<<<<< HEAD
       "from": "knox@>=0.9.1 <0.10.0",
       "resolved": "https://registry.npmjs.org/knox/-/knox-0.9.2.tgz",
       "dependencies": {
@@ -1124,268 +1136,33 @@
           "version": "1.0.5",
           "from": "debug@>=1.0.2 <2.0.0",
           "resolved": "https://registry.npmjs.org/debug/-/debug-1.0.5.tgz"
-=======
-      "from": "knox@~0.9.1",
-      "resolved": "https://registry.npmjs.org/knox/-/knox-0.9.2.tgz",
-      "dependencies": {
-        "debug": {
-          "version": "1.0.4",
-          "from": "debug@^1.0.2",
-          "resolved": "https://registry.npmjs.org/debug/-/debug-1.0.4.tgz",
-          "dependencies": {
-            "ms": {
-              "version": "0.6.2",
-              "from": "ms@0.6.2",
-              "resolved": "https://registry.npmjs.org/ms/-/ms-0.6.2.tgz"
-            }
-          }
-        },
-        "mime": {
-          "version": "1.3.4",
-          "from": "mime@*",
-          "resolved": "https://registry.npmjs.org/mime/-/mime-1.3.4.tgz"
-        },
-        "once": {
-          "version": "1.4.0",
-          "from": "once@^1.3.0",
-          "resolved": "https://registry.npmjs.org/once/-/once-1.4.0.tgz",
-          "dependencies": {
-            "wrappy": {
-              "version": "1.0.2",
-              "from": "wrappy@1",
-              "resolved": "https://registry.npmjs.org/wrappy/-/wrappy-1.0.2.tgz"
-            }
-          }
-        },
-        "stream-counter": {
-          "version": "1.0.0",
-          "from": "stream-counter@^1.0.0",
-          "resolved": "https://registry.npmjs.org/stream-counter/-/stream-counter-1.0.0.tgz"
-        },
-        "xml2js": {
-          "version": "0.4.17",
-          "from": "xml2js@^0.4.4",
-          "resolved": "https://registry.npmjs.org/xml2js/-/xml2js-0.4.17.tgz",
-          "dependencies": {
-            "sax": {
-              "version": "1.2.2",
-              "from": "sax@>=0.6.0",
-              "resolved": "https://registry.npmjs.org/sax/-/sax-1.2.2.tgz"
-            },
-            "xmlbuilder": {
-              "version": "4.2.1",
-              "from": "xmlbuilder@^4.1.0",
-              "resolved": "https://registry.npmjs.org/xmlbuilder/-/xmlbuilder-4.2.1.tgz",
-              "dependencies": {
-                "lodash": {
-                  "version": "4.17.4",
-                  "from": "lodash@^4.0.0",
-                  "resolved": "https://registry.npmjs.org/lodash/-/lodash-4.17.4.tgz"
-                }
-              }
-            }
-          }
-        }
-      }
-    },
-    "lazy": {
-      "version": "1.0.11",
-      "from": "lazy@>=1.0.11 <1.1.0",
-      "resolved": "https://registry.npmjs.org/lazy/-/lazy-1.0.11.tgz",
-      "dev": true
+        }
+      }
     },
     "lodash": {
-      "version": "4.17.4",
-      "from": "lodash@>=4.0.0 <5.0.0",
-      "resolved": "https://registry.npmjs.org/lodash/-/lodash-4.17.4.tgz"
+      "version": "0.9.2",
+      "from": "lodash@>=0.9.2 <0.10.0",
+      "resolved": "http://registry.npmjs.org/lodash/-/lodash-0.9.2.tgz"
+    },
+    "lodash.get": {
+      "version": "4.4.2",
+      "from": "lodash.get@>=4.4.2 <5.0.0",
+      "resolved": "https://registry.npmjs.org/lodash.get/-/lodash.get-4.4.2.tgz"
+    },
+    "lodash.pickby": {
+      "version": "4.6.0",
+      "from": "lodash.pickby@>=4.6.0 <5.0.0",
+      "resolved": "https://registry.npmjs.org/lodash.pickby/-/lodash.pickby-4.6.0.tgz"
     },
     "logger-sharelatex": {
       "version": "1.5.8",
       "from": "git+https://github.com/sharelatex/logger-sharelatex.git#v1.5.8",
       "resolved": "git+https://github.com/sharelatex/logger-sharelatex.git#3f841b014572706e472c47fe0d0c0c1e569bad8c",
       "dependencies": {
-        "ansi-styles": {
-          "version": "1.1.0",
-          "from": "ansi-styles@>=1.1.0 <2.0.0",
-          "resolved": "https://registry.npmjs.org/ansi-styles/-/ansi-styles-1.1.0.tgz"
-        },
-        "async": {
-          "version": "0.1.22",
-          "from": "async@>=0.1.22 <0.2.0",
-          "resolved": "https://registry.npmjs.org/async/-/async-0.1.22.tgz"
-        },
-        "bunyan": {
-          "version": "1.5.1",
-          "from": "bunyan@1.5.1",
-          "resolved": "https://registry.npmjs.org/bunyan/-/bunyan-1.5.1.tgz"
-        },
-        "chalk": {
-          "version": "0.5.1",
-          "from": "chalk@>=0.5.0 <0.6.0",
-          "resolved": "https://registry.npmjs.org/chalk/-/chalk-0.5.1.tgz"
-        },
         "coffee-script": {
           "version": "1.12.4",
           "from": "coffee-script@1.12.4",
           "resolved": "https://registry.npmjs.org/coffee-script/-/coffee-script-1.12.4.tgz"
-        },
-        "commander": {
-          "version": "2.0.0",
-          "from": "commander@2.0.0",
-          "resolved": "https://registry.npmjs.org/commander/-/commander-2.0.0.tgz"
-        },
-        "dtrace-provider": {
-          "version": "0.6.0",
-          "from": "dtrace-provider@>=0.6.0 <0.7.0",
-          "resolved": "https://registry.npmjs.org/dtrace-provider/-/dtrace-provider-0.6.0.tgz",
-          "optional": true
-        },
-        "fs-extra": {
-          "version": "0.9.1",
-          "from": "fs-extra@>=0.9.1 <0.10.0",
-          "resolved": "https://registry.npmjs.org/fs-extra/-/fs-extra-0.9.1.tgz",
-          "dependencies": {
-            "mkdirp": {
-              "version": "0.5.1",
-              "from": "mkdirp@>=0.5.0 <0.6.0",
-              "resolved": "https://registry.npmjs.org/mkdirp/-/mkdirp-0.5.1.tgz"
-            }
-          }
-        },
-        "glob": {
-          "version": "3.1.21",
-          "from": "glob@>=3.1.21 <3.2.0",
-          "resolved": "https://registry.npmjs.org/glob/-/glob-3.1.21.tgz"
-        },
-        "graceful-fs": {
-          "version": "1.2.3",
-          "from": "graceful-fs@>=1.2.0 <1.3.0",
-          "resolved": "https://registry.npmjs.org/graceful-fs/-/graceful-fs-1.2.3.tgz"
-        },
-        "grunt": {
-          "version": "0.4.5",
-          "from": "grunt@>=0.4.5 <0.5.0",
-          "resolved": "https://registry.npmjs.org/grunt/-/grunt-0.4.5.tgz",
-          "dependencies": {
-            "coffee-script": {
-              "version": "1.3.3",
-              "from": "coffee-script@>=1.3.3 <1.4.0",
-              "resolved": "https://registry.npmjs.org/coffee-script/-/coffee-script-1.3.3.tgz"
-            }
-          }
-        },
-        "grunt-contrib-clean": {
-          "version": "0.6.0",
-          "from": "grunt-contrib-clean@>=0.6.0 <0.7.0",
-          "resolved": "https://registry.npmjs.org/grunt-contrib-clean/-/grunt-contrib-clean-0.6.0.tgz"
-        },
-        "grunt-contrib-coffee": {
-          "version": "0.11.1",
-          "from": "grunt-contrib-coffee@>=0.11.0 <0.12.0",
-          "resolved": "https://registry.npmjs.org/grunt-contrib-coffee/-/grunt-contrib-coffee-0.11.1.tgz",
-          "dependencies": {
-            "coffee-script": {
-              "version": "1.7.1",
-              "from": "coffee-script@>=1.7.0 <1.8.0",
-              "resolved": "https://registry.npmjs.org/coffee-script/-/coffee-script-1.7.1.tgz"
-            },
-            "lodash": {
-              "version": "2.4.2",
-              "from": "lodash@>=2.4.1 <2.5.0",
-              "resolved": "https://registry.npmjs.org/lodash/-/lodash-2.4.2.tgz"
-            }
-          }
-        },
-        "grunt-mocha-test": {
-          "version": "0.11.0",
-          "from": "grunt-mocha-test@>=0.11.0 <0.12.0",
-          "resolved": "https://registry.npmjs.org/grunt-mocha-test/-/grunt-mocha-test-0.11.0.tgz"
-        },
-        "inherits": {
-          "version": "1.0.2",
-          "from": "inherits@>=1.0.0 <2.0.0",
-          "resolved": "https://registry.npmjs.org/inherits/-/inherits-1.0.2.tgz"
-        },
-        "jsonfile": {
-          "version": "1.1.1",
-          "from": "jsonfile@>=1.1.0 <1.2.0",
-          "resolved": "https://registry.npmjs.org/jsonfile/-/jsonfile-1.1.1.tgz"
-        },
-        "lodash": {
-          "version": "0.9.2",
-          "from": "lodash@>=0.9.2 <0.10.0",
-          "resolved": "https://registry.npmjs.org/lodash/-/lodash-0.9.2.tgz"
-        },
-        "minimatch": {
-          "version": "0.2.14",
-          "from": "minimatch@>=0.2.12 <0.3.0",
-          "resolved": "https://registry.npmjs.org/minimatch/-/minimatch-0.2.14.tgz"
-        },
-        "mocha": {
-          "version": "1.20.1",
-          "from": "mocha@>=1.20.0 <1.21.0",
-          "resolved": "https://registry.npmjs.org/mocha/-/mocha-1.20.1.tgz",
-          "dependencies": {
-            "glob": {
-              "version": "3.2.3",
-              "from": "glob@3.2.3",
-              "resolved": "https://registry.npmjs.org/glob/-/glob-3.2.3.tgz"
-            },
-            "graceful-fs": {
-              "version": "2.0.3",
-              "from": "graceful-fs@>=2.0.0 <2.1.0",
-              "resolved": "https://registry.npmjs.org/graceful-fs/-/graceful-fs-2.0.3.tgz"
-            },
-            "inherits": {
-              "version": "2.0.3",
-              "from": "inherits@>=2.0.0 <3.0.0",
-              "resolved": "https://registry.npmjs.org/inherits/-/inherits-2.0.3.tgz"
-            }
-          }
-        },
-        "nan": {
-          "version": "2.11.1",
-          "from": "nan@>=2.0.8 <3.0.0",
-          "resolved": "https://registry.npmjs.org/nan/-/nan-2.11.1.tgz",
-          "optional": true
-        },
-        "ncp": {
-          "version": "0.5.1",
-          "from": "ncp@>=0.5.1 <0.6.0",
-          "resolved": "https://registry.npmjs.org/ncp/-/ncp-0.5.1.tgz"
-        },
-        "strip-ansi": {
-          "version": "0.3.0",
-          "from": "strip-ansi@>=0.3.0 <0.4.0",
-          "resolved": "https://registry.npmjs.org/strip-ansi/-/strip-ansi-0.3.0.tgz"
->>>>>>> 32e9d6c2
-        }
-      }
-    },
-    "lodash": {
-      "version": "0.9.2",
-      "from": "lodash@>=0.9.2 <0.10.0",
-      "resolved": "http://registry.npmjs.org/lodash/-/lodash-0.9.2.tgz"
-    },
-    "lodash.get": {
-      "version": "4.4.2",
-      "from": "lodash.get@>=4.4.2 <5.0.0",
-      "resolved": "https://registry.npmjs.org/lodash.get/-/lodash.get-4.4.2.tgz"
-    },
-    "lodash.isstring": {
-      "version": "4.0.1",
-      "from": "lodash.isstring@>=4.0.1 <5.0.0",
-      "resolved": "https://registry.npmjs.org/lodash.isstring/-/lodash.isstring-4.0.1.tgz"
-    },
-    "logger-sharelatex": {
-      "version": "1.5.8",
-      "from": "git+https://github.com/sharelatex/logger-sharelatex.git#v1.5.8",
-      "resolved": "git+https://github.com/sharelatex/logger-sharelatex.git#3f841b014572706e472c47fe0d0c0c1e569bad8c",
-      "dependencies": {
-        "coffee-script": {
-          "version": "1.12.4",
-          "from": "coffee-script@1.12.4",
-          "resolved": "https://registry.npmjs.org/coffee-script/-/coffee-script-1.12.4.tgz"
         }
       }
     },
@@ -1394,6 +1171,11 @@
       "from": "lolex@>=3.0.0 <4.0.0",
       "resolved": "https://registry.npmjs.org/lolex/-/lolex-3.0.0.tgz"
     },
+    "long": {
+      "version": "4.0.0",
+      "from": "long@>=4.0.0 <5.0.0",
+      "resolved": "https://registry.npmjs.org/long/-/long-4.0.0.tgz"
+    },
     "lru-cache": {
       "version": "2.7.3",
       "from": "lru-cache@>=2.0.0 <3.0.0",
@@ -1430,9 +1212,9 @@
       "resolved": "https://registry.npmjs.org/methods/-/methods-1.1.2.tgz"
     },
     "metrics-sharelatex": {
-      "version": "2.0.7",
-      "from": "git+https://github.com/sharelatex/metrics-sharelatex.git#v2.0.7",
-      "resolved": "git+https://github.com/sharelatex/metrics-sharelatex.git#3c7dd668d1153c13acee9cceb3a8ce24495b7c86",
+      "version": "2.0.12",
+      "from": "git+https://github.com/sharelatex/metrics-sharelatex.git#v2.0.12",
+      "resolved": "git+https://github.com/sharelatex/metrics-sharelatex.git#3ac1621ef049e2f2d88a83b3a41011333d609662",
       "dependencies": {
         "coffee-script": {
           "version": "1.6.0",
@@ -1643,16 +1425,6 @@
       "from": "oauth-sign@>=0.2.0 <0.3.0",
       "resolved": "https://registry.npmjs.org/oauth-sign/-/oauth-sign-0.2.0.tgz"
     },
-    "object-keys": {
-      "version": "1.0.12",
-      "from": "object-keys@>=1.0.12 <2.0.0",
-      "resolved": "https://registry.npmjs.org/object-keys/-/object-keys-1.0.12.tgz"
-    },
-    "object.getownpropertydescriptors": {
-      "version": "2.0.3",
-      "from": "object.getownpropertydescriptors@>=2.0.3 <3.0.0",
-      "resolved": "https://registry.npmjs.org/object.getownpropertydescriptors/-/object.getownpropertydescriptors-2.0.3.tgz"
-    },
     "on-finished": {
       "version": "2.3.0",
       "from": "on-finished@>=2.3.0 <2.4.0",
@@ -1664,15 +1436,25 @@
       "resolved": "https://registry.npmjs.org/once/-/once-1.4.0.tgz"
     },
     "p-limit": {
-      "version": "2.0.0",
+      "version": "2.1.0",
       "from": "p-limit@>=2.0.0 <3.0.0",
-      "resolved": "https://registry.npmjs.org/p-limit/-/p-limit-2.0.0.tgz"
+      "resolved": "https://registry.npmjs.org/p-limit/-/p-limit-2.1.0.tgz"
     },
     "p-try": {
       "version": "2.0.0",
       "from": "p-try@>=2.0.0 <3.0.0",
       "resolved": "https://registry.npmjs.org/p-try/-/p-try-2.0.0.tgz"
     },
+    "parse-duration": {
+      "version": "0.1.1",
+      "from": "parse-duration@>=0.1.1 <0.2.0",
+      "resolved": "https://registry.npmjs.org/parse-duration/-/parse-duration-0.1.1.tgz"
+    },
+    "parse-ms": {
+      "version": "2.0.0",
+      "from": "parse-ms@>=2.0.0 <3.0.0",
+      "resolved": "https://registry.npmjs.org/parse-ms/-/parse-ms-2.0.0.tgz"
+    },
     "parseurl": {
       "version": "1.3.2",
       "from": "parseurl@>=1.3.2 <1.4.0",
@@ -1708,25 +1490,30 @@
       "from": "pngcrush@0.0.3",
       "resolved": "https://registry.npmjs.org/pngcrush/-/pngcrush-0.0.3.tgz"
     },
+    "pretty-ms": {
+      "version": "4.0.0",
+      "from": "pretty-ms@>=4.0.0 <5.0.0",
+      "resolved": "https://registry.npmjs.org/pretty-ms/-/pretty-ms-4.0.0.tgz"
+    },
     "process-nextick-args": {
       "version": "2.0.0",
       "from": "process-nextick-args@>=2.0.0 <2.1.0",
       "resolved": "https://registry.npmjs.org/process-nextick-args/-/process-nextick-args-2.0.0.tgz"
     },
     "prom-client": {
-      "version": "11.2.0",
+      "version": "11.2.1",
       "from": "prom-client@>=11.1.3 <12.0.0",
-      "resolved": "https://registry.npmjs.org/prom-client/-/prom-client-11.2.0.tgz"
+      "resolved": "https://registry.npmjs.org/prom-client/-/prom-client-11.2.1.tgz"
+    },
+    "protobufjs": {
+      "version": "6.8.8",
+      "from": "protobufjs@>=6.8.6 <6.9.0",
+      "resolved": "https://registry.npmjs.org/protobufjs/-/protobufjs-6.8.8.tgz"
     },
     "proxy-addr": {
       "version": "2.0.4",
       "from": "proxy-addr@>=2.0.4 <2.1.0",
       "resolved": "https://registry.npmjs.org/proxy-addr/-/proxy-addr-2.0.4.tgz"
-    },
-    "pseudomap": {
-      "version": "1.0.2",
-      "from": "pseudomap@>=1.0.2 <2.0.0",
-      "resolved": "https://registry.npmjs.org/pseudomap/-/pseudomap-1.0.2.tgz"
     },
     "punycode": {
       "version": "1.3.2",
@@ -1817,9 +1604,9 @@
       "resolved": "https://registry.npmjs.org/require-like/-/require-like-0.1.2.tgz"
     },
     "resolve": {
-      "version": "1.8.1",
+      "version": "1.9.0",
       "from": "resolve@>=1.5.0 <2.0.0",
-      "resolved": "https://registry.npmjs.org/resolve/-/resolve-1.8.1.tgz"
+      "resolved": "https://registry.npmjs.org/resolve/-/resolve-1.9.0.tgz"
     },
     "response": {
       "version": "0.14.0",
@@ -2005,15 +1792,20 @@
       "from": "supports-color@>=0.2.0 <0.3.0",
       "resolved": "https://registry.npmjs.org/supports-color/-/supports-color-0.2.0.tgz"
     },
+    "symbol-observable": {
+      "version": "1.2.0",
+      "from": "symbol-observable@>=1.2.0 <2.0.0",
+      "resolved": "https://registry.npmjs.org/symbol-observable/-/symbol-observable-1.2.0.tgz"
+    },
     "tdigest": {
       "version": "0.1.1",
       "from": "tdigest@>=0.1.1 <0.2.0",
       "resolved": "https://registry.npmjs.org/tdigest/-/tdigest-0.1.1.tgz"
     },
     "teeny-request": {
-      "version": "3.9.1",
-      "from": "teeny-request@>=3.6.0 <4.0.0",
-      "resolved": "https://registry.npmjs.org/teeny-request/-/teeny-request-3.9.1.tgz",
+      "version": "3.11.3",
+      "from": "teeny-request@>=3.11.1 <4.0.0",
+      "resolved": "https://registry.npmjs.org/teeny-request/-/teeny-request-3.11.3.tgz",
       "dependencies": {
         "uuid": {
           "version": "3.3.2",
@@ -2081,11 +1873,6 @@
       "version": "1.0.2",
       "from": "util-deprecate@>=1.0.1 <1.1.0",
       "resolved": "https://registry.npmjs.org/util-deprecate/-/util-deprecate-1.0.2.tgz"
-    },
-    "util.promisify": {
-      "version": "1.0.0",
-      "from": "util.promisify@>=1.0.0 <2.0.0",
-      "resolved": "https://registry.npmjs.org/util.promisify/-/util.promisify-1.0.0.tgz"
     },
     "utils-merge": {
       "version": "1.0.1",
