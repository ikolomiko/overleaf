{
  "name": "document-updater-sharelatex",
  "version": "0.1.4",
  "description": "An API for applying incoming updates to documents in real-time",
  "repository": {
    "type": "git",
    "url": "https://github.com/sharelatex/document-updater-sharelatex.git"
  },
  "scripts": {
    "compile:app": "([ -e app/coffee ] && coffee -m $COFFEE_OPTIONS -o app/js -c app/coffee || echo 'No CoffeeScript folder to compile') && ( [ -e app.coffee ] && coffee -m $COFFEE_OPTIONS -c app.coffee || echo 'No CoffeeScript app to compile')",
    "start": "npm run compile:app && node $NODE_APP_OPTIONS app.js",
    "test:acceptance:_run": "mocha --recursive --reporter spec --timeout 30000 --exit $@ test/acceptance/js",
    "test:acceptance": "npm run compile:app && npm run compile:acceptance_tests && npm run test:acceptance:_run -- --grep=$MOCHA_GREP",
    "test:unit:_run": "mocha --recursive --reporter spec --exit $@ test/unit/js",
    "test:unit": "npm run compile:app && npm run compile:unit_tests && npm run test:unit:_run -- --grep=$MOCHA_GREP",
    "compile:unit_tests": "[ ! -e test/unit/coffee ] &&  echo 'No unit tests to compile' || coffee -o test/unit/js -c test/unit/coffee",
    "compile:acceptance_tests": "[ ! -e test/acceptance/coffee ] && echo 'No acceptance tests to compile' || coffee -o test/acceptance/js -c test/acceptance/coffee",
    "compile:all": "npm run compile:app && npm run compile:unit_tests && npm run compile:acceptance_tests && npm run compile:smoke_tests",
    "nodemon": "nodemon --config nodemon.json",
    "compile:smoke_tests": "[ ! -e test/smoke/coffee ] &&  echo 'No smoke tests to compile' || coffee -o test/smoke/js -c test/smoke/coffee"
  },
  "dependencies": {
    "async": "^2.5.0",
    "bunyan": "~0.22.1",
    "coffee-script": "~1.7.0",
    "express": "3.11.0",
    "lodash": "^4.17.13",
<<<<<<< HEAD
    "logger-sharelatex": "^1.7.0",
    "lynx": "0.0.11",
    "metrics-sharelatex": "^2.4.0",
=======
    "logger-sharelatex": "^1.9.1",
    "metrics-sharelatex": "^2.6.2",
>>>>>>> a6bee0c1
    "mongojs": "^2.6.0",
    "redis-sharelatex": "^1.0.12",
    "request": "^2.47.0",
    "requestretry": "^4.1.0",
    "settings-sharelatex": "^1.1.0"
  },
  "devDependencies": {
    "chai": "^3.5.0",
    "chai-spies": "^0.7.1",
    "cluster-key-slot": "^1.0.5",
    "mocha": "^5.0.1",
    "sandboxed-module": "~0.2.0",
    "sinon": "~1.5.2",
    "timekeeper": "^2.0.0"
  }
}<|MERGE_RESOLUTION|>--- conflicted
+++ resolved
@@ -25,14 +25,8 @@
     "coffee-script": "~1.7.0",
     "express": "3.11.0",
     "lodash": "^4.17.13",
-<<<<<<< HEAD
-    "logger-sharelatex": "^1.7.0",
-    "lynx": "0.0.11",
-    "metrics-sharelatex": "^2.4.0",
-=======
     "logger-sharelatex": "^1.9.1",
     "metrics-sharelatex": "^2.6.2",
->>>>>>> a6bee0c1
     "mongojs": "^2.6.0",
     "redis-sharelatex": "^1.0.12",
     "request": "^2.47.0",
