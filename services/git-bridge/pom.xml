--- conflicted
+++ resolved
@@ -99,7 +99,6 @@
             <version>2.7</version>
         </dependency>
         <dependency>
-<<<<<<< HEAD
             <groupId>com.google.oauth-client</groupId>
             <artifactId>google-oauth-client</artifactId>
             <version>1.20.0</version>
@@ -118,12 +117,12 @@
             <groupId>commons-lang</groupId>
             <artifactId>commons-lang</artifactId>
             <version>2.6</version>
-=======
+        </dependency>
+        <dependency>
             <groupId>org.mock-server</groupId>
             <artifactId>mockserver-netty</artifactId>
             <version>3.10.1</version>
             <scope>test</scope>
->>>>>>> 00cadba2
         </dependency>
     </dependencies>
 
